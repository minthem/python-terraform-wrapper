--- conflicted
+++ resolved
@@ -37,21 +37,14 @@
           which terraform || :
           terraform --version
 
-<<<<<<< HEAD
       - name: Generate docstring
         run: |
           uv run scripts/generate_option_doc.py
 
-=======
->>>>>>> bef3756c
       - name: Run unittest only on develop branches
         if: startsWith(github.base_ref, 'develop')
         run: uv run pytest -m unittest
 
       - name: Run full test suite on main
         if: github.base_ref == 'main'
-<<<<<<< HEAD
-        run: uv run pytest
-=======
-        run: uv run pytest
->>>>>>> bef3756c
+        run: uv run pytest